--- conflicted
+++ resolved
@@ -162,11 +162,8 @@
     mpo, first_site, last_site = construct_generator_mpo(gate, length)
 
     window_size = 1
-<<<<<<< HEAD
     measurements = [Observable(Z(), 0)]
     sim_params = StrongSimParams(measurements, num_traj, max_bond_dim, threshold, window_size)
-=======
->>>>>>> 2f37ff4b
 
     short_state, short_mpo, window = apply_window(mps, mpo, first_site, last_site, window_size)
 
@@ -194,18 +191,12 @@
     node = cx_nodes[0]
 
     num_traj = 1
-<<<<<<< HEAD
     max_bond_dim = 4
     threshold = 1e-12
     window_size = 0
     observable = Observable(Z(), 0)
     sim_params = StrongSimParams([observable], num_traj, max_bond_dim, threshold, window_size)
     orig_tensors = copy.deepcopy(mps0.tensors)
-=======
-    max_bond_dim = 2
-    observable = Observable("z", 0)
-    sim_params = StrongSimParams([observable], num_traj, max_bond_dim)
->>>>>>> 2f37ff4b
     apply_two_qubit_gate(mps0, node, sim_params)
     mps0.normalize(decomposition="SVD")
     for i, element in enumerate(mps0.to_vec()):
